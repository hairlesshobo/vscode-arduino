--- conflicted
+++ resolved
@@ -1,48 +1,47 @@
-{
-    "title": "JSON schema for Arduino configuration file",
-    "$schema": "http://json-schema.org/draft-04/schema#",
-    "type": "object",
-    "properties": {
-        "sketch": {
-            "description": "The main sketch file name of Arduino",
-            "type": "string",
-            "minLength": 1
-        },
-        "port": {
-            "description": "Serial port name",
-            "type": "string",
-            "minLength": 1
-        },
-<<<<<<< HEAD
-        "uploadPort": {
-            "description": "Upload port",
-            "type": "string",
-=======
-        "baudRate": {
-            "description": "Arduino serial monitor baud rate",
-            "type": "number",
->>>>>>> d13423a6
-            "minLength": 1
-        },
-        "board": {
-            "description": "Arduino board type",
-            "type": "string",
-            "minLength": 1
-        },
-        "configuration": {
-            "description": "Custom Arduino board configuration",
-            "type": "string",
-            "minLength": 1
-        },
-        "output": {
-            "description": "Intermediate folder for Arduino building output",
-            "type": "string",
-            "minLength": 1
-        },
-        "debugger": {
-            "description": "Arduino Debugger Settings",
-            "type": "string",
-            "minLength": 1
-        }
-    }
+{
+    "title": "JSON schema for Arduino configuration file",
+    "$schema": "http://json-schema.org/draft-04/schema#",
+    "type": "object",
+    "properties": {
+        "sketch": {
+            "description": "The main sketch file name of Arduino",
+            "type": "string",
+            "minLength": 1
+        },
+        "port": {
+            "description": "Serial port name",
+            "type": "string",
+            "minLength": 1
+        },
+        "uploadPort": {
+            "description": "Upload port",
+            "type": "string",
+            "minLength": 1
+        },
+        "baudRate": {
+            "description": "Arduino serial monitor baud rate",
+            "type": "number",
+            "minLength": 1
+        },
+        "board": {
+            "description": "Arduino board type",
+            "type": "string",
+            "minLength": 1
+        },
+        "configuration": {
+            "description": "Custom Arduino board configuration",
+            "type": "string",
+            "minLength": 1
+        },
+        "output": {
+            "description": "Intermediate folder for Arduino building output",
+            "type": "string",
+            "minLength": 1
+        },
+        "debugger": {
+            "description": "Arduino Debugger Settings",
+            "type": "string",
+            "minLength": 1
+        }
+    }
 }